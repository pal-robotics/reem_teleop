--- conflicted
+++ resolved
@@ -1,31 +1,26 @@
-/*
- * Software License Agreement (GNU Lesser General Public License)
- *
- * Copyright  (C)  2011  PAL Robotics S.L.  All rights reserved.
- * Copyright  (C)  2007-2008  Ruben Smits <ruben dot smits at mech dot kuleuven dot be>
- * Copyright  (C)  2008  Mikael Mayer
- * Copyright  (C)  2008  Julia Jesse
- *
- * This library is free software; you can redistribute it and/or
- * modify it under the terms of the GNU Lesser General Public
- * License as published by the Free Software Foundation; either
- * version 2.1 of the License, or (at your option) any later version.
- *
- * This library is distributed in the hope that it will be useful,
- * but WITHOUT ANY WARRANTY; without even the implied warranty of
- * MERCHANTABILITY or FITNESS FOR A PARTICULAR PURPOSE.  See the GNU
- * Lesser General Public License for more details.
- *
- * You should have received a copy of the GNU Lesser General Public
- * License along with this library; if not, write to the Free Software
- * Foundation, Inc., 51 Franklin St, Fifth Floor, Boston, MA  02110-1301  USA
- */
-/**
- * \author Marcus Liebhardt
- * \author This class has been derived from the KDL::TreeIkSolverPos_NR_JL class
- *         by Julia Jesse, Mikael Mayer and Ruben Smits.
- * \copyright LPGL
- */
+// Copyright  (C)  2011  PAL Robotics S.L.  All rights reserved.
+// Copyright  (C)  2007-2008  Ruben Smits <ruben dot smits at mech dot kuleuven dot be>
+// Copyright  (C)  2008  Mikael Mayer
+// Copyright  (C)  2008  Julia Jesse
+
+// Version: 1.0
+// Author: Marcus Liebhardt
+// This class has been derived from the KDL::TreeIkSolverPos_NR_JL class
+// by Julia Jesse, Mikael Mayer and Ruben Smits
+
+// This library is free software; you can redistribute it and/or
+// modify it under the terms of the GNU Lesser General Public
+// License as published by the Free Software Foundation; either
+// version 2.1 of the License, or (at your option) any later version.
+
+// This library is distributed in the hope that it will be useful,
+// but WITHOUT ANY WARRANTY; without even the implied warranty of
+// MERCHANTABILITY or FITNESS FOR A PARTICULAR PURPOSE.  See the GNU
+// Lesser General Public License for more details.
+
+// You should have received a copy of the GNU Lesser General Public
+// License along with this library; if not, write to the Free Software
+// Foundation, Inc., 51 Franklin St, Fifth Floor, Boston, MA  02110-1301  USA
 
 #ifndef KDLTREEIKSOLVERPOS_ONLINE_HPP
 #define KDLTREEIKSOLVERPOS_ONLINE_HPP
@@ -36,38 +31,31 @@
 #include "kdl/treefksolver.hpp"
 #include "kdl/jntarrayvel.hpp"
 
-namespace KDL
-{
+namespace KDL {
 
 /**
- * \brief An inverse position kinematics solver for tree structures, which additionally respects several constraints
- *
+ * \brief An inverse position kinematics solver for tree structures, optimized for online calculation
  * Implementation of a general inverse position kinematics algorithm to calculate the position transformation from
- * Cartesian to joint space of a general KDL::Tree. This class has been derived from the TreeIkSolverPos_NR_JL class.
- * Additional to enforcing joint position limits, the solver has been extended to enforce joint velocity and
- * task space velocity limits. Furthermore exponential smoothing is applied, when the end effectors stand still.
+ * Cartesian to joint space of a general KDL::Tree. This class has been derived from the TreeIkSolverPos_NR_JL class,
+ * but was modified for online solving for use in real-time systems. Thus, the calculation is only done once,
+ * meaning that no iteration is done, because this solver is intended to run at a high frequency.
+ * It enforces velocity limits in task as well as in joint space. It also takes joint limits into account.
  *
  * @ingroup KinematicFamily
  */
-class TreeIkSolverPos_Online: public TreeIkSolverPos
-{
+class TreeIkSolverPos_Online: public TreeIkSolverPos {
 public:
     /**
-     * @param nr_of_jnts pointer to the number of joints of the tree to calculate the joint positions for
-     * @param endpoints pointer to the list of end points you are interested in
-     * @param fksolver pointer to a forward position kinematics solver
-     * @param iksolver pointer to an inverse velocity kinematics solver
-     * @param q_min pointer to the minimum joint positions
-     * @param q_max pointer to the maximum joint positions
-     * @param q_dot_min pointer to the minimum joint velocities
-     * @param q_dot_max pointer to the maximum joint velocities
-     * @param x_dot_trans_max the maximum translational velocity of the end points
-     * @param x_dot_rot_max the maximum rotational velocity of the end points
-     * @param x_dot_trans_min the minimum translational velocity of the end points (default= 0.0)
-     * @param x_dot_rot_min the minimum rotational velocity of the end points (default= 0.0)
-     * @param smoothing_factor the smoothing factor for exponential smoothing
-     * @param maxiter the maximum number of iterations
-     * @param eps the precision of the solution the solver tries to reach
+     * @param nr_of_jnts number of joints of the tree to calculate the joint positions for
+     * @param endpoints the list of endpoints you are interested in
+     * @param q_min the minimum joint positions
+     * @param q_max the maximum joint positions
+     * @param q_dot_max the maximum joint velocities
+     * @param x_dot_trans_max the maximum translational velocity of your endpoints
+     * @param x_dot_rot_max the maximum rotational velocity of your endpoints
+     * @param fksolver a forward position kinematics solver
+     * @param iksolver an inverse velocity kinematics solver
+     *
      */
     TreeIkSolverPos_Online(const double& nr_of_jnts,
                            const std::vector<std::string>& endpoints,
@@ -81,20 +69,12 @@
                            const double x_dot_rot_max,
                            const double x_dot_trans_min = 0.0,
                            const double x_dot_rot_min = 0.0,
-                           const double smoothing_factor = 0.0,
+                           const double low_pass_factor = 0.0,
                            const unsigned int maxiter = 100,
                            const double eps = 1e-6);
 
     ~TreeIkSolverPos_Online();
 
-<<<<<<< HEAD
-    /**
-     * \brief Calculates the joint positions to reach the specified end effector poses
-     *
-     * This method does the actual calculation. Inside the velocity IK solver is called, which is calculating the
-     * necessary joint velocities. The velocities are then integrated. Task space and joint space velocity limiting,
-     * joint position limiting and exponential smoothing is applied, if necessary.
-=======
     virtual double CartToJnt(const JntArray& q_in, const Frames& p_in, JntArray& q_out);
 
     /**
@@ -102,66 +82,38 @@
      * This method does the actual calculation. Inside the velocity IK solver is called, which is calculating the
      * necessary joint velocities. The velocities are then integrated. Task space and joint space velocity clamping,
      * as well as joint position clamping is applied.
->>>>>>> 3100215b
      *
      * @param q_in the current joint positions
      * @param p_in the desired poses of the endpoints
      * @param q_out the calculated joint positions and velocities
      *
-<<<<<<< HEAD
-     * @return the weighted norm of the distance of the end effectors to their target poses or in case something
-     * went wrong: -1 if q_in has the wrong size, -2 if one or more twists or frames could not be found,
-     * -3 if the solver has reached its maximum of iterations
-     */
-    double CartToJnt(const JntArray& q_in, const Frames& p_in, JntArray& q_out);
-=======
      * @return returns ...
      */
     double CartToJnt_it(const JntArray& q_in, const Frames& p_in, JntArray& q_out);
->>>>>>> 3100215b
 
 private:
   /**
-   * \brief Checks the velocities in Cartesian space and scales them, if they exceed their maximum value
-   *
+   * \brief Checks the velocities in cartesian space and scales them, if they exceed their maximum value
    * Scales translational and rotational velocity vectors of the class member KDL::Twist twist_,
    * if at least one of both exceeds the maximum value/length.
-   * Scaling is done proportional to the biggest overshoot among both velocities.
-   *
-   * @return true, if one (or more) velocity reaches its limit.
+   * Scaling is done propotional to the biggest overshoot among both velocities.
+   * Returns true, if one (or more) velocity reaches its limit.
    */
   bool enforceCartVelLimits();
-<<<<<<< HEAD
-=======
 
   void enforceCartVelLimits_it(Twist& old_twist, Twist& current_twist);
->>>>>>> 3100215b
 
   /**
-   * \brief Checks the joint velocities and scales them, if they exceed their maximum value
-   *
+   *\brief Checks the joint velocities and scales them, if they exceed their maximum value
    * Scales the class member KDL::JntArray q_dot_, if one (or more) joint velocity exceeds the maximum value.
-   * Scaling is done proportional to the biggest overshoot among all joint velocities.
-   *
-   * @return true, if one (or more) joint reaches its limit.
+   * Scaling is done propotional to the biggest overshoot among all joint velocities.
+   * Returns true, if one (or more) joint reaches its limit.
    */
   bool enforceJointVelLimits();
-<<<<<<< HEAD
-=======
 
   void enforceJointVelLimits_it(JntArray& q_dot_old, JntArray& q_dot_current);
->>>>>>> 3100215b
 
-  /**
-   * \brief Filters the joint positions using exponential smoothing
-   *
-   * This method filters the new joint positions using exponential smoothing and based on the smoothing factor
-   * and the old joint positions.
-   *
-   * @param q_out the new joint positions, which shall be filtered
-   * @param q_out_old old joint positions
-   */
-  void filter(JntArray& q_out, JntArray& q_out_old);
+  void filter(JntArray& q_dot, JntArray& q_out, JntArray& q_out_old);
 
   TreeFkSolverPos& fksolver_;
   TreeIkSolverVel& iksolver_;
@@ -173,7 +125,7 @@
   double x_dot_rot_max_;
   double x_dot_trans_min_;
   double x_dot_rot_min_;
-  double smoothing_factor_;
+  double low_pass_factor_;
   unsigned int maxiter_;
   double eps_;
 
@@ -188,11 +140,7 @@
   JntArray q_dot_new_;
   Frames p_in_old_;
   JntArray q_out_old_;
-<<<<<<< HEAD
-  double adj_smoothing_factor_;
-=======
   double low_pass_adj_factor_;
->>>>>>> 3100215b
   unsigned int nr_of_still_endeffectors_;
   bool small_task_space_movement_;
 };
