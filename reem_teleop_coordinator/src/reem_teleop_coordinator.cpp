/*
 * Software License Agreement (Modified BSD License)
 *
 *  Copyright (c) 2011, PAL Robotics, S.L.
 *  All rights reserved.
 *
 *  Redistribution and use in source and binary forms, with or without
 *  modification, are permitted provided that the following conditions
 *  are met:
 *
 *   * Redistributions of source code must retain the above copyright
 *     notice, this list of conditions and the following disclaimer.
 *   * Redistributions in binary form must reproduce the above
 *     copyright notice, this list of conditions and the following
 *     disclaimer in the documentation and/or other materials provided
 *     with the distribution.
 *   * Neither the name of PAL Robotics, S.L. nor the names of its
 *     contributors may be used to endorse or promote products derived
 *     from this software without specific prior written permission.
 *
 *  THIS SOFTWARE IS PROVIDED BY THE COPYRIGHT HOLDERS AND CONTRIBUTORS
 *  "AS IS" AND ANY EXPRESS OR IMPLIED WARRANTIES, INCLUDING, BUT NOT
 *  LIMITED TO, THE IMPLIED WARRANTIES OF MERCHANTABILITY AND FITNESS
 *  FOR A PARTICULAR PURPOSE ARE DISCLAIMED. IN NO EVENT SHALL THE
 *  COPYRIGHT OWNER OR CONTRIBUTORS BE LIABLE FOR ANY DIRECT, INDIRECT,
 *  INCIDENTAL, SPECIAL, EXEMPLARY, OR CONSEQUENTIAL DAMAGES (INCLUDING,
 *  BUT NOT LIMITED TO, PROCUREMENT OF SUBSTITUTE GOODS OR SERVICES;
 *  LOSS OF USE, DATA, OR PROFITS; OR BUSINESS INTERRUPTION) HOWEVER
 *  CAUSED AND ON ANY THEORY OF LIABILITY, WHETHER IN CONTRACT, STRICT
 *  LIABILITY, OR TORT (INCLUDING NEGLIGENCE OR OTHERWISE) ARISING IN
 *  ANY WAY OUT OF THE USE OF THIS SOFTWARE, EVEN IF ADVISED OF THE
 *  POSSIBILITY OF SUCH DAMAGE.
 */

/** \author Marcus Liebhardt */

/**
 * \brief Controls the information flow between the target end point poses, IK calculations,
 *        self-collision checking and the final output of joint positions
 *
 * The teleoperation coordinator retrieves transforms for the specified goal frames and calculates
 * the desired joint position using to reach them with the specified end points/effectors using
 * KDL's tree inverse kinematics solvers. Afterwards the new joint positions are checked if the would lead to
 * self-collision. If there is no self-collision the new joint positions are published to the specified topic.
 */

#include <string>
#include <map>
#include <vector>

#include <geometry_msgs/PoseStamped.h>
#include <geometry_msgs/PoseArray.h>
#include <geometry_msgs/TransformStamped.h>
#include <kinematics_msgs/GetPositionFK.h>
#include <ros/ros.h>
#include <sensor_msgs/JointState.h>
#include <tf/transform_listener.h>
#include <tf/transform_broadcaster.h>
#include <tree_kinematics/get_tree_position_ik.h>
#include <arm_navigation_msgs/GetPlanningScene.h>
#include <planning_environment/models/collision_models.h>

#include <trajectory_msgs/JointTrajectory.h>





static const std::string FK_SERVICE = "/tree_kinematics_node/get_position_fk";
static const std::string IK_SERVICE = "/tree_kinematics_node/get_position_ik";
<<<<<<< HEAD
static const std::string CC_SERVICE = "/upper_body_environment_server/get_state_validity";
static const std::string PUB_TOPIC_JOINT_STATES_CMD = "/joint_position_controller/joint_states_cmd";
=======
static const std::string SET_PLANNING_SCENE_DIFF_NAME = "/environment_server/set_planning_scene_diff";
static const std::string PUB_TOPIC_JOINT_STATES_CMD = "/joint_states_cmd";
>>>>>>> 3100215b
static const std::string SUB_TOPIC_JOINT_STATES = "/joint_states";


bool joint_states_valid = false; // flag to indicate, if there is valid information about the joint states
sensor_msgs::JointState old_joint_state; // old joint states
sensor_msgs::JointState::ConstPtr joint_states_ptr; // pointer to the current joint states

/**
 * \brief Callback funtion for retrieving the current joint states
 *
 * Callback funtion for retrieving the current joint states
 * Note: The used joint states 'old_joints_states' get only updated one time. Later on the joint states of the
 * last loop are used for the IK service call. Using always the current joint states would introduce an unwanted
 * feedback.
 *
 * @param joint_states pointer to the joint states
 */
void jointStatesCB(const sensor_msgs::JointState::ConstPtr& joint_states)
{
  joint_states_ptr = joint_states;
  if(!joint_states_valid)
    old_joint_state = *joint_states;
  joint_states_valid = true;
}


/**
 * \brief Retrieving goal transformations and putting them into a geometry_msgs::PoseStamped message
 *
 * A generic transform function for retrieving the desired transform for the goal frame
 * and putting it into a stamped pose message.
 *
 * @param tf_listener pointer to the utilized tf listener
 * @param root_frame_name pointer to the root name of the tf tree
 * @param goal_frame_name the name of the frame, which transform shall be retrieved
 * @param pose pointer to the pose message, which will contain the transformation information
 *
 * @ returns true, if transformation could be retrieved
 */
bool getGoalTransform(tf::TransformListener& tf_listener,
                      std::string& root_frame_name,
                      std::string goal_frame_name,
                      geometry_msgs::PoseStamped& pose)
{
  tf::StampedTransform transform;
  try
  {
    tf_listener.waitForTransform(root_frame_name, goal_frame_name, ros::Time(0), ros::Duration(0.5));
    tf_listener.lookupTransform(root_frame_name, goal_frame_name, ros::Time(0), transform);
  }
  catch (tf::TransformException const &ex)
  {
    ROS_DEBUG("%s",ex.what());
    ROS_WARN("No transformation available from '%s' to '%s'", root_frame_name.c_str(), goal_frame_name.c_str());
    return false;
  }
  pose.header.stamp = ros::Time::now();
  pose.header.frame_id = root_frame_name;
  pose.pose.position.x = transform.getOrigin().x();
  pose.pose.position.y = transform.getOrigin().y();
  pose.pose.position.z = transform.getOrigin().z();
  pose.pose.orientation.x = transform.getRotation().x();
  pose.pose.orientation.y = transform.getRotation().y();
  pose.pose.orientation.z = transform.getRotation().z();
  pose.pose.orientation.w = transform.getRotation().w();

  return true;
}


int main(int argc, char** argv)
{
  using namespace arm_navigation_msgs;

  ros::init(argc, argv, "reem_teleop_coordinator_node");
  ros::NodeHandle nh, nh_private("~");

  /*
   * Setting up the coordinator
   */
  int nr_of_endpts = 0;
  std::vector<std::string> endpts;
  endpts.clear();
  if(nh_private.getParam("nr_of_endpoints", nr_of_endpts) && nr_of_endpts >= 0)
  {
    for(int i = 0; i < nr_of_endpts; ++i)
    {
      std::string elementname;
      std::string endpt_name;
      std::stringstream ss;
      ss << "endpoint_" << i;
      ss >> elementname;
      if(nh_private.getParam(elementname, endpt_name))
      {
        endpts.push_back(endpt_name);
        ROS_INFO("Added endpoint '%s'", endpts[i].c_str());
      }
      else
      {
        ROS_FATAL("Couldn't get the name of an endpoint! Aborting...");
        return 0;
      }
    }
  }
<<<<<<< HEAD
=======
  
  std::vector<std::string> comand_names;
>>>>>>> 3100215b

  geometry_msgs::PoseStamped pose;
  std::map<std::string, geometry_msgs::PoseStamped> poses;
  std::map<std::string, std::string> rel_endpoints_goals;
  for(unsigned int i = 0; i < endpts.size(); ++i)
  {
    std::string elementname;
    std::string endpt_goal_name;
    std::stringstream ss;
    ss << "endpoint_" << i << "_goal";
    ss >> elementname;
    if(nh_private.getParam(elementname, endpt_goal_name))
    {
      poses.insert(std::map<std::string, geometry_msgs::PoseStamped>::value_type(endpt_goal_name, pose));
      rel_endpoints_goals.insert(std::map<std::string, std::string>::value_type(endpt_goal_name, endpts[i]));
      ROS_INFO("Added endpoint goal '%s'", endpt_goal_name.c_str());
      ROS_INFO("Goal '%s' is linked to endpoint '%s'", endpt_goal_name.c_str(), endpts[i].c_str());
    }
    else
    {
      ROS_FATAL("Couldn't get the name of an endpoint goal! Aborting...");
      return 0;
    }
  }

  std::string root_frame_name;
  if(nh_private.getParam("root_frame_name", root_frame_name))
    ROS_INFO("root frame name: %s", root_frame_name.c_str());
  else
  {
    ROS_FATAL("Couldn't get the name of the root frame! Aborting...");
    return 0;
  }

  tf::TransformListener tf_listener;
  tf::TransformBroadcaster tf_broadcaster;
  geometry_msgs::TransformStamped transform;

  // subscriber for current joint states
  ros::Subscriber sub_joint_states = nh.subscribe(SUB_TOPIC_JOINT_STATES, 20, jointStatesCB);

  // service client for IK calculations
  tree_kinematics::get_tree_position_ik tree_ik_srv;
  ros::service::waitForService(IK_SERVICE);
  ros::ServiceClient tree_ik_srv_client = nh.serviceClient<tree_kinematics::get_tree_position_ik>
  (IK_SERVICE, true);

  // service client for self-collision and joint limits checking
<<<<<<< HEAD
  planning_environment_msgs::GetStateValidity::Request state_val_req;
  planning_environment_msgs::GetStateValidity::Response state_val_res;
  ros::service::waitForService(CC_SERVICE);
  ros::ServiceClient check_state_validity_client = nh.serviceClient<planning_environment_msgs::GetStateValidity>
  (CC_SERVICE, true);
=======
>>>>>>> 3100215b
  bool no_self_collision = false;
  bool check_self_collision, check_joint_limits = true;
  nh_private.param("check_self_collision", check_self_collision, true);
  nh_private.param("check_joint_limits", check_joint_limits, true);
  ROS_INFO("checking for self-collision: %s, checking for joint limits: %s", (check_self_collision)?"true":"false",
  (check_joint_limits)?"true":"false");

  // service client for FK calculations
  kinematics_msgs::GetPositionFK tree_fk_srv;
  ros::service::waitForService(FK_SERVICE);
  ros::ServiceClient tree_fk_srv_client = nh.serviceClient<kinematics_msgs::GetPositionFK>
  (FK_SERVICE, true);

  // publisher for joint states commands
  ros::Publisher pub_joint_states_cmd = nh.advertise<sensor_msgs::JointState>(PUB_TOPIC_JOINT_STATES_CMD, 1);

  ros::Publisher traj_publisher_ = nh.advertise<trajectory_msgs::JointTrajectory>("/upper_body_controller/command", 1);

  sensor_msgs::JointState joint_states_cmd;

  int loop_rate_value;
  nh_private.param("loop_rate", loop_rate_value, 10);
  ROS_INFO("loop rate: %d", loop_rate_value);
  ros::Rate loop_rate(loop_rate_value);
  unsigned int loop_count = 1;
  double cycle_time_median = 0.0;
  double ik_duration = 0.0;
  double ik_duration_median = 0.0;
  double scc_duration = 0.0;
  double scc_duration_median = 0.0;
  double cjp_duration = 0.0;
  double cjp_duration_median = 0.0;
<<<<<<< HEAD

=======
  
  ros::service::waitForService(IK_SERVICE);
  ros::ServiceClient tree_ik_srv_client = nh.serviceClient<tree_kinematics::get_tree_position_ik> (IK_SERVICE, true);
  
  ros::service::waitForService(FK_SERVICE);
  ros::ServiceClient tree_fk_srv_client = nh.serviceClient<kinematics_msgs::GetPositionFK> (FK_SERVICE, true);
  
  ros::service::waitForService(SET_PLANNING_SCENE_DIFF_NAME);
  ros::ServiceClient get_planning_scene_client = nh.serviceClient<GetPlanningScene>(SET_PLANNING_SCENE_DIFF_NAME, true);
  planning_environment::CollisionModels collision_models("robot_description");
  collision_models.disableCollisionsForNonUpdatedLinks("upper_body");
  std::vector<std::string> joint_names = collision_models.getKinematicModel()->getModelGroup("upper_body")->getJointModelNames();
>>>>>>> 3100215b
  while (nh.ok())
  {
    ros::spinOnce();

<<<<<<< HEAD
    // Retrieve current transforms for the configured goal frames and put them into pose messages
=======
    // transform goal frames into pose messages      
>>>>>>> 3100215b
    std::map<std::string, geometry_msgs::PoseStamped>::iterator poses_it;
    geometry_msgs::PoseStamped pose;
    bool goal_transforms_valid = true;
    for(poses_it = poses.begin(); poses_it != poses.end(); ++poses_it)
    {
      if(getGoalTransform(tf_listener, root_frame_name, poses_it->first, pose))
        poses_it->second = pose;
      else
      {
        ROS_WARN_THROTTLE(0.5, "No valid transformation available for endpoint goal '%s'", poses_it->first.c_str());
        ROS_WARN_THROTTLE(0.5, "No commands will be calculated.");
        goal_transforms_valid = false;
      }
    }

    // The main part
    // If there are joint states and transforms for all goals are available, the IK service gets called for to get new
    // joint states (positions), the self-collision-checking service gets called and if the new joint positions
    // are self-collision free they get published on the specified topic.
    if (joint_states_valid && goal_transforms_valid)
    {
      //  IK calculations
      // feed pose messages for every endpoint into the request
      tree_ik_srv.request.pos_ik_request.clear();
      kinematics_msgs::PositionIKRequest pos_ik_request;
      std::map<std::string, std::string>::iterator rel_it;
      for(poses_it = poses.begin(); poses_it != poses.end(); ++poses_it)
      {
        rel_it = rel_endpoints_goals.find(poses_it->first);
        pos_ik_request.ik_link_name = rel_it->second;
        pos_ik_request.pose_stamped = poses_it->second;
        tree_ik_srv.request.pos_ik_request.push_back(pos_ik_request);
      }

      // feeding current joint positions into the request
      if (joint_states_ptr)
        tree_ik_srv.request.pos_ik_request[0].ik_seed_state.joint_state = old_joint_state;
      else
      {
        ROS_ERROR("joint_states_ptr invalid! Aborting loop ...");
        continue;
      }

      ROS_DEBUG("Following information has been gathered:");
      for(unsigned int i = 0; i < tree_ik_srv.request.pos_ik_request.size(); ++i)
      {
        if( i == 0 )
        {
          for(unsigned int j = 0;
                           j < tree_ik_srv.request.pos_ik_request[i].ik_seed_state.joint_state.name.size();
                           ++j)
            ROS_DEBUG("joint[%d]: %s with position %f",
                      j,
                      tree_ik_srv.request.pos_ik_request[i].ik_seed_state.joint_state.name[j].c_str(),
                      tree_ik_srv.request.pos_ik_request[i].ik_seed_state.joint_state.position[j]);
        }
        ROS_DEBUG("link[%d]: %s with x = %f, y = %f, z = %f", i,
        tree_ik_srv.request.pos_ik_request[i].ik_link_name.c_str(),
        tree_ik_srv.request.pos_ik_request[i].pose_stamped.pose.position.x,
        tree_ik_srv.request.pos_ik_request[i].pose_stamped.pose.position.y,
        tree_ik_srv.request.pos_ik_request[i].pose_stamped.pose.position.z);
      }

      ik_duration = ros::Time::now().toSec();
      if (tree_ik_srv_client.call(tree_ik_srv))
      {
        for(unsigned int i = 0; i < tree_ik_srv.response.solution.joint_state.name.size(); ++i)
        {
          ROS_DEBUG_THROTTLE(1.0, "desired position for joint[%d]('%s'): %f", i,
          tree_ik_srv.response.solution.joint_state.name[i].c_str(),
          tree_ik_srv.response.solution.joint_state.position[i]);
        }
      }
      else
      {
        ROS_ERROR_THROTTLE(1.0, "get_tree_position_ik service call failed! Aborting loop ...");
        continue;
      }
      ik_duration = ros::Time::now().toSec() - ik_duration;
      ik_duration_median = ((ik_duration_median * (loop_count - 1)) + ik_duration) / loop_count;
<<<<<<< HEAD

      // Self-collision checking
      state_val_req.robot_state = tree_ik_srv.response.solution;
      state_val_req.check_collisions = check_self_collision;
      state_val_req.check_joint_limits = check_joint_limits;

      scc_duration = ros::Time::now().toSec();
      if(check_state_validity_client.call(state_val_req, state_val_res))
=======
      
      // self-collision checking
      GetPlanningScene::Request planning_scene_req;
      GetPlanningScene::Response planning_scene_res;
      if(!get_planning_scene_client.call(planning_scene_req, planning_scene_res))
      {
        ROS_WARN("Can't get planning scene");
        continue;
      }
      planning_models::KinematicState* state = collision_models.setPlanningScene(planning_scene_res.planning_scene);
      
      std::map<std::string, double> nvalues;
      const sensor_msgs::JointState& sol_state = tree_ik_srv.response.solution.joint_state;
      for (size_t ith_joint = 0; ith_joint < sol_state.name.size(); ++ith_joint)
>>>>>>> 3100215b
      {
        nvalues[sol_state.name[ith_joint]] = sol_state.position[ith_joint];
      }
      state->setKinematicState(nvalues);
      if (check_joint_limits && !state->areJointsWithinBounds(joint_names))
      {
        ROS_WARN_THROTTLE(1.0, "Requested state violates joint limits.");
      }
      else if (check_self_collision && collision_models.isKinematicStateInCollision(*state))
      {
        ROS_WARN_THROTTLE(1.0, "Requested state is in collision.");
      }
      else
      {
<<<<<<< HEAD
        ROS_ERROR("Service call to check state validity failed ('%s')! Aborting loop ...",
        check_state_validity_client.getService().c_str());
        continue;
=======
        ROS_DEBUG_THROTTLE(1.0, "Requested state is valid.");
        no_self_collision = true;
>>>>>>> 3100215b
      }
      collision_models.revertPlanningScene(state);

      scc_duration = ros::Time::now().toSec();
      scc_duration = ros::Time::now().toSec() - scc_duration;
      scc_duration_median = ((scc_duration_median * (loop_count - 1)) + scc_duration) / loop_count;

      // Publishing new joint positions, if they are self-collision free
      if(no_self_collision == true)
      {
        joint_states_cmd = tree_ik_srv.response.solution.joint_state;
        joint_states_cmd.header.stamp = ros::Time::now();
<<<<<<< HEAD
        old_joint_state = joint_states_cmd;
        no_self_collision = false;
=======
        pub_joint_states_cmd.publish(joint_states_cmd);
       
        trajectory_msgs::JointTrajectory   traj_;
        traj_.header.stamp = ros::Time::now();

        traj_.joint_names = joint_states_cmd.name;
        traj_.points.resize(1);
        traj_.points[0].positions = joint_states_cmd.position;
        traj_.points[0].velocities = joint_states_cmd.velocity;
        traj_.points[0].time_from_start = ros::Duration(0.001);
        traj_publisher_.publish(traj_);

        old_joint_state = joint_states_cmd;
        no_self_collision = false;       

>>>>>>> 3100215b
      }
      else
      {
        for(unsigned int i = 0; i < old_joint_state.name.size(); ++i)
          old_joint_state.velocity[i] = 0.0;
        joint_states_cmd = old_joint_state;
        joint_states_cmd.header.stamp = ros::Time::now();
<<<<<<< HEAD
      }
      pub_joint_states_cmd.publish(joint_states_cmd);

      // For debug and visualisation purpose: publish forward kinematics messages on tf
=======
        pub_joint_states_cmd.publish(joint_states_cmd);

        trajectory_msgs::JointTrajectory   traj_;
        traj_.header.stamp = ros::Time::now();
        traj_.points.resize(1);

        for(int k=0; k<joint_states_cmd.name.size(); ++k){

          if(std::find(comand_names.begin(), comand_names.end(),joint_states_cmd.name[k] ) != comand_names.end()){
            traj_.joint_names.push_back(joint_states_cmd.name[k]);
            traj_.points[0].positions.push_back(joint_states_cmd.position[k]);
            traj_.points[0].velocities.push_back(joint_states_cmd.velocity[k]);
          }
        }
        traj_.points[0].time_from_start = ros::Duration(0.001);
        traj_publisher_.publish(traj_);
        
      }
      
      /* TODO, ARE THIS TF NEEDED ANY MORE?
      // For debug purpose: publish forward kinematics messages on tf
>>>>>>> 3100215b
      cjp_duration = ros::Time::now().toSec();

      tree_fk_srv.request.header.stamp = ros::Time::now();
      tree_fk_srv.request.header.frame_id = "/base_footprint";
      tree_fk_srv.request.robot_state.joint_state = tree_ik_srv.response.solution.joint_state;
      tree_fk_srv.request.robot_state.joint_state = *joint_states_ptr;
      tree_fk_srv.request.fk_link_names.resize(8);
      tree_fk_srv.request.fk_link_names[0] = "arm_right_2_link";
      tree_fk_srv.request.fk_link_names[1] = "arm_right_4_link";
      tree_fk_srv.request.fk_link_names[2] = "hand_right_link";
      tree_fk_srv.request.fk_link_names[3] = "arm_left_2_link";
      tree_fk_srv.request.fk_link_names[4] = "arm_left_4_link";
      tree_fk_srv.request.fk_link_names[5] = "hand_left_link";
      tree_fk_srv.request.fk_link_names[6] = "head_2_link";
      tree_fk_srv.request.fk_link_names[7] = "torso_2_link";
      if (tree_fk_srv_client.call(tree_fk_srv))
      {
        if(tree_fk_srv.request.fk_link_names.size() == tree_fk_srv.response.pose_stamped.size())
        {
          for(unsigned int i = 0; i < tree_fk_srv.response.pose_stamped.size(); ++i)
          {
            std::stringstream ss;
            std::string name;
            ss << "fk_" << tree_fk_srv.request.fk_link_names[i];
            ss >> name;
            transform.header.seq++;
            transform.header.stamp = ros::Time::now();
            transform.header.frame_id = tree_fk_srv.request.header.frame_id;
            transform.child_frame_id = name;
            transform.transform.translation.x = tree_fk_srv.response.pose_stamped[i].pose.position.x;
            transform.transform.translation.y = tree_fk_srv.response.pose_stamped[i].pose.position.y;
            transform.transform.translation.z = tree_fk_srv.response.pose_stamped[i].pose.position.z;
            transform.transform.rotation = tree_fk_srv.response.pose_stamped[i].pose.orientation;
            tf_broadcaster.sendTransform(transform);
          }
        }
      }
      else
      {
        ROS_ERROR("get_tree_position_fk service call failed! Aborting loop ...");
        continue;
      }

      cjp_duration = ros::Time::now().toSec() - cjp_duration;
<<<<<<< HEAD
      cjp_duration_median = ((cjp_duration_median * (loop_count - 1)) + cjp_duration) / loop_count;
=======
      cjp_duration_median = ((cjp_duration_median * (loop_count - 1)) + cjp_duration) / loop_count; 
	*/
>>>>>>> 3100215b
    }

    ros::spinOnce();

    loop_rate.sleep();

    cycle_time_median = ((cycle_time_median * (loop_count - 1)) + loop_rate.cycleTime().toSec()) / loop_count;

    ROS_DEBUG_THROTTLE(1.0, "reem_teleop: cycle time %f and median cycle time %f",
    loop_rate.cycleTime().toSec(), cycle_time_median);
    ROS_DEBUG_THROTTLE(1.0, "reem_teleop: IKC current duration %f and median %f", ik_duration, ik_duration_median);
    ROS_DEBUG_THROTTLE(1.0, "reem_teleop: SCC current duration %f and median %f", scc_duration, scc_duration_median);
    ROS_DEBUG_THROTTLE(1.0, "reem_teleop: FKC current duration %f and median %f", cjp_duration, cjp_duration_median);

    loop_count ++;
  }
  tree_ik_srv_client.shutdown();
<<<<<<< HEAD
  check_state_validity_client.shutdown();
=======
  get_planning_scene_client.shutdown();
>>>>>>> 3100215b
  pub_joint_states_cmd.shutdown();
  tree_fk_srv_client.shutdown();

  return 0;
}
<|MERGE_RESOLUTION|>--- conflicted
+++ resolved
@@ -68,19 +68,15 @@
 
 static const std::string FK_SERVICE = "/tree_kinematics_node/get_position_fk";
 static const std::string IK_SERVICE = "/tree_kinematics_node/get_position_ik";
-<<<<<<< HEAD
-static const std::string CC_SERVICE = "/upper_body_environment_server/get_state_validity";
-static const std::string PUB_TOPIC_JOINT_STATES_CMD = "/joint_position_controller/joint_states_cmd";
-=======
 static const std::string SET_PLANNING_SCENE_DIFF_NAME = "/environment_server/set_planning_scene_diff";
 static const std::string PUB_TOPIC_JOINT_STATES_CMD = "/joint_states_cmd";
->>>>>>> 3100215b
 static const std::string SUB_TOPIC_JOINT_STATES = "/joint_states";
 
-
-bool joint_states_valid = false; // flag to indicate, if there is valid information about the joint states
-sensor_msgs::JointState old_joint_state; // old joint states
-sensor_msgs::JointState::ConstPtr joint_states_ptr; // pointer to the current joint states
+bool joint_states_valid = false;
+sensor_msgs::JointState old_joint_state;
+
+// pointer to the current joint states
+sensor_msgs::JointState::ConstPtr joint_states_ptr;
 
 /**
  * \brief Callback funtion for retrieving the current joint states
@@ -141,7 +137,7 @@
   pose.pose.orientation.z = transform.getRotation().z();
   pose.pose.orientation.w = transform.getRotation().w();
 
-  return true;
+  return true;  
 }
 
 
@@ -152,9 +148,6 @@
   ros::init(argc, argv, "reem_teleop_coordinator_node");
   ros::NodeHandle nh, nh_private("~");
 
-  /*
-   * Setting up the coordinator
-   */
   int nr_of_endpts = 0;
   std::vector<std::string> endpts;
   endpts.clear();
@@ -163,11 +156,11 @@
     for(int i = 0; i < nr_of_endpts; ++i)
     {
       std::string elementname;
-      std::string endpt_name;
+      std::string endpt_name;    
       std::stringstream ss;
       ss << "endpoint_" << i;
       ss >> elementname;
-      if(nh_private.getParam(elementname, endpt_name))
+      if(nh_private.getParam(elementname, endpt_name))  
       {
         endpts.push_back(endpt_name);
         ROS_INFO("Added endpoint '%s'", endpts[i].c_str());
@@ -179,26 +172,23 @@
       }
     }
   }
-<<<<<<< HEAD
-=======
   
   std::vector<std::string> comand_names;
->>>>>>> 3100215b
 
   geometry_msgs::PoseStamped pose;
   std::map<std::string, geometry_msgs::PoseStamped> poses;
-  std::map<std::string, std::string> rel_endpoints_goals;
+  std::map<std::string, std::string> rel_endpoints_goals; 
   for(unsigned int i = 0; i < endpts.size(); ++i)
   {
     std::string elementname;
-    std::string endpt_goal_name;
+    std::string endpt_goal_name;    
     std::stringstream ss;
     ss << "endpoint_" << i << "_goal";
     ss >> elementname;
-    if(nh_private.getParam(elementname, endpt_goal_name))
+    if(nh_private.getParam(elementname, endpt_goal_name))  
     {
       poses.insert(std::map<std::string, geometry_msgs::PoseStamped>::value_type(endpt_goal_name, pose));
-      rel_endpoints_goals.insert(std::map<std::string, std::string>::value_type(endpt_goal_name, endpts[i]));
+      rel_endpoints_goals.insert(std::map<std::string, std::string>::value_type(endpt_goal_name, endpts[i])); 
       ROS_INFO("Added endpoint goal '%s'", endpt_goal_name.c_str());
       ROS_INFO("Goal '%s' is linked to endpoint '%s'", endpt_goal_name.c_str(), endpts[i].c_str());
     }
@@ -206,60 +196,57 @@
     {
       ROS_FATAL("Couldn't get the name of an endpoint goal! Aborting...");
       return 0;
-    }
+    }  
   }
-
+  
   std::string root_frame_name;
-  if(nh_private.getParam("root_frame_name", root_frame_name))
+  if(nh_private.getParam("root_frame_name", root_frame_name))  
     ROS_INFO("root frame name: %s", root_frame_name.c_str());
   else
   {
     ROS_FATAL("Couldn't get the name of the root frame! Aborting...");
     return 0;
   }
-
+  
   tf::TransformListener tf_listener;
   tf::TransformBroadcaster tf_broadcaster;
   geometry_msgs::TransformStamped transform;
 
   // subscriber for current joint states
-  ros::Subscriber sub_joint_states = nh.subscribe(SUB_TOPIC_JOINT_STATES, 20, jointStatesCB);
-
+  ros::Subscriber sub_joint_states = nh.subscribe(SUB_TOPIC_JOINT_STATES, 20, jointStatesCB); 
+  
   // service client for IK calculations
   tree_kinematics::get_tree_position_ik tree_ik_srv;
-  ros::service::waitForService(IK_SERVICE);
-  ros::ServiceClient tree_ik_srv_client = nh.serviceClient<tree_kinematics::get_tree_position_ik>
-  (IK_SERVICE, true);
-
+  //ros::ServiceClient tree_ik_srv_client = nh.serviceClient<tree_kinematics::get_tree_position_ik>
+  //(IK_SERVICE, true);
+
+  // service client for FK calculations
+  kinematics_msgs::GetPositionFK tree_fk_srv;
+  //ros::ServiceClient tree_fk_srv_client = nh.serviceClient<kinematics_msgs::GetPositionFK>
+  //(FK_SERVICE, true);
+  
   // service client for self-collision and joint limits checking
-<<<<<<< HEAD
-  planning_environment_msgs::GetStateValidity::Request state_val_req;
-  planning_environment_msgs::GetStateValidity::Response state_val_res;
-  ros::service::waitForService(CC_SERVICE);
-  ros::ServiceClient check_state_validity_client = nh.serviceClient<planning_environment_msgs::GetStateValidity>
-  (CC_SERVICE, true);
-=======
->>>>>>> 3100215b
   bool no_self_collision = false;
   bool check_self_collision, check_joint_limits = true;
   nh_private.param("check_self_collision", check_self_collision, true);
   nh_private.param("check_joint_limits", check_joint_limits, true);
   ROS_INFO("checking for self-collision: %s, checking for joint limits: %s", (check_self_collision)?"true":"false",
   (check_joint_limits)?"true":"false");
-
-  // service client for FK calculations
-  kinematics_msgs::GetPositionFK tree_fk_srv;
-  ros::service::waitForService(FK_SERVICE);
-  ros::ServiceClient tree_fk_srv_client = nh.serviceClient<kinematics_msgs::GetPositionFK>
-  (FK_SERVICE, true);
-
+  
   // publisher for joint states commands
   ros::Publisher pub_joint_states_cmd = nh.advertise<sensor_msgs::JointState>(PUB_TOPIC_JOINT_STATES_CMD, 1);
 
   ros::Publisher traj_publisher_ = nh.advertise<trajectory_msgs::JointTrajectory>("/upper_body_controller/command", 1);
 
   sensor_msgs::JointState joint_states_cmd;
-
+  /*
+  sensor_msgs::JointState old_joint_state;
+  old_joint_state.name = std::vector<std::string>(24, "empty");
+  old_joint_state.position = std::vector<double>(24, 0.0);
+  old_joint_state.velocity = std::vector<double>(24, 0.0);
+  old_joint_state.effort = std::vector<double>(24, 0.0);    
+  */
+  
   int loop_rate_value;
   nh_private.param("loop_rate", loop_rate_value, 10);
   ROS_INFO("loop rate: %d", loop_rate_value);
@@ -272,9 +259,6 @@
   double scc_duration_median = 0.0;
   double cjp_duration = 0.0;
   double cjp_duration_median = 0.0;
-<<<<<<< HEAD
-
-=======
   
   ros::service::waitForService(IK_SERVICE);
   ros::ServiceClient tree_ik_srv_client = nh.serviceClient<tree_kinematics::get_tree_position_ik> (IK_SERVICE, true);
@@ -287,16 +271,11 @@
   planning_environment::CollisionModels collision_models("robot_description");
   collision_models.disableCollisionsForNonUpdatedLinks("upper_body");
   std::vector<std::string> joint_names = collision_models.getKinematicModel()->getModelGroup("upper_body")->getJointModelNames();
->>>>>>> 3100215b
   while (nh.ok())
   {
     ros::spinOnce();
 
-<<<<<<< HEAD
-    // Retrieve current transforms for the configured goal frames and put them into pose messages
-=======
     // transform goal frames into pose messages      
->>>>>>> 3100215b
     std::map<std::string, geometry_msgs::PoseStamped>::iterator poses_it;
     geometry_msgs::PoseStamped pose;
     bool goal_transforms_valid = true;
@@ -311,14 +290,11 @@
         goal_transforms_valid = false;
       }
     }
-
-    // The main part
-    // If there are joint states and transforms for all goals are available, the IK service gets called for to get new
-    // joint states (positions), the self-collision-checking service gets called and if the new joint positions
-    // are self-collision free they get published on the specified topic.
+    
     if (joint_states_valid && goal_transforms_valid)
     {
-      //  IK calculations
+      // IK calculations
+
       // feed pose messages for every endpoint into the request
       tree_ik_srv.request.pos_ik_request.clear();
       kinematics_msgs::PositionIKRequest pos_ik_request;
@@ -333,13 +309,14 @@
 
       // feeding current joint positions into the request
       if (joint_states_ptr)
+        //tree_ik_srv.request.pos_ik_request[0].ik_seed_state.joint_state = *joint_states_ptr;
         tree_ik_srv.request.pos_ik_request[0].ik_seed_state.joint_state = old_joint_state;
       else
       {
         ROS_ERROR("joint_states_ptr invalid! Aborting loop ...");
         continue;
-      }
-
+      }  
+      /*
       ROS_DEBUG("Following information has been gathered:");
       for(unsigned int i = 0; i < tree_ik_srv.request.pos_ik_request.size(); ++i)
       {
@@ -351,22 +328,23 @@
             ROS_DEBUG("joint[%d]: %s with position %f",
                       j,
                       tree_ik_srv.request.pos_ik_request[i].ik_seed_state.joint_state.name[j].c_str(),
-                      tree_ik_srv.request.pos_ik_request[i].ik_seed_state.joint_state.position[j]);
-        }
+                      tree_ik_srv.request.pos_ik_request[i].ik_seed_state.joint_state.position[j]);   
+        }          
         ROS_DEBUG("link[%d]: %s with x = %f, y = %f, z = %f", i,
         tree_ik_srv.request.pos_ik_request[i].ik_link_name.c_str(),
         tree_ik_srv.request.pos_ik_request[i].pose_stamped.pose.position.x,
         tree_ik_srv.request.pos_ik_request[i].pose_stamped.pose.position.y,
         tree_ik_srv.request.pos_ik_request[i].pose_stamped.pose.position.z);
       }
-
+      */
+      
       ik_duration = ros::Time::now().toSec();
       if (tree_ik_srv_client.call(tree_ik_srv))
       {
         for(unsigned int i = 0; i < tree_ik_srv.response.solution.joint_state.name.size(); ++i)
         {
           ROS_DEBUG_THROTTLE(1.0, "desired position for joint[%d]('%s'): %f", i,
-          tree_ik_srv.response.solution.joint_state.name[i].c_str(),
+          tree_ik_srv.response.solution.joint_state.name[i].c_str(), 
           tree_ik_srv.response.solution.joint_state.position[i]);
         }
       }
@@ -377,16 +355,6 @@
       }
       ik_duration = ros::Time::now().toSec() - ik_duration;
       ik_duration_median = ((ik_duration_median * (loop_count - 1)) + ik_duration) / loop_count;
-<<<<<<< HEAD
-
-      // Self-collision checking
-      state_val_req.robot_state = tree_ik_srv.response.solution;
-      state_val_req.check_collisions = check_self_collision;
-      state_val_req.check_joint_limits = check_joint_limits;
-
-      scc_duration = ros::Time::now().toSec();
-      if(check_state_validity_client.call(state_val_req, state_val_res))
-=======
       
       // self-collision checking
       GetPlanningScene::Request planning_scene_req;
@@ -401,7 +369,6 @@
       std::map<std::string, double> nvalues;
       const sensor_msgs::JointState& sol_state = tree_ik_srv.response.solution.joint_state;
       for (size_t ith_joint = 0; ith_joint < sol_state.name.size(); ++ith_joint)
->>>>>>> 3100215b
       {
         nvalues[sol_state.name[ith_joint]] = sol_state.position[ith_joint];
       }
@@ -416,30 +383,21 @@
       }
       else
       {
-<<<<<<< HEAD
-        ROS_ERROR("Service call to check state validity failed ('%s')! Aborting loop ...",
-        check_state_validity_client.getService().c_str());
-        continue;
-=======
         ROS_DEBUG_THROTTLE(1.0, "Requested state is valid.");
         no_self_collision = true;
->>>>>>> 3100215b
       }
       collision_models.revertPlanningScene(state);
 
       scc_duration = ros::Time::now().toSec();
       scc_duration = ros::Time::now().toSec() - scc_duration;
       scc_duration_median = ((scc_duration_median * (loop_count - 1)) + scc_duration) / loop_count;
-
-      // Publishing new joint positions, if they are self-collision free
+      
+      // commanding joint positions
+      //no_self_collision = true;
       if(no_self_collision == true)
       {
         joint_states_cmd = tree_ik_srv.response.solution.joint_state;
         joint_states_cmd.header.stamp = ros::Time::now();
-<<<<<<< HEAD
-        old_joint_state = joint_states_cmd;
-        no_self_collision = false;
-=======
         pub_joint_states_cmd.publish(joint_states_cmd);
        
         trajectory_msgs::JointTrajectory   traj_;
@@ -455,7 +413,6 @@
         old_joint_state = joint_states_cmd;
         no_self_collision = false;       
 
->>>>>>> 3100215b
       }
       else
       {
@@ -463,12 +420,6 @@
           old_joint_state.velocity[i] = 0.0;
         joint_states_cmd = old_joint_state;
         joint_states_cmd.header.stamp = ros::Time::now();
-<<<<<<< HEAD
-      }
-      pub_joint_states_cmd.publish(joint_states_cmd);
-
-      // For debug and visualisation purpose: publish forward kinematics messages on tf
-=======
         pub_joint_states_cmd.publish(joint_states_cmd);
 
         trajectory_msgs::JointTrajectory   traj_;
@@ -490,22 +441,21 @@
       
       /* TODO, ARE THIS TF NEEDED ANY MORE?
       // For debug purpose: publish forward kinematics messages on tf
->>>>>>> 3100215b
       cjp_duration = ros::Time::now().toSec();
-
+       
       tree_fk_srv.request.header.stamp = ros::Time::now();
-      tree_fk_srv.request.header.frame_id = "/base_footprint";
+      tree_fk_srv.request.header.frame_id = "/base_footprint";      
       tree_fk_srv.request.robot_state.joint_state = tree_ik_srv.response.solution.joint_state;
-      tree_fk_srv.request.robot_state.joint_state = *joint_states_ptr;
+      tree_fk_srv.request.robot_state.joint_state = *joint_states_ptr;                  
       tree_fk_srv.request.fk_link_names.resize(8);
       tree_fk_srv.request.fk_link_names[0] = "arm_right_2_link";
       tree_fk_srv.request.fk_link_names[1] = "arm_right_4_link";
       tree_fk_srv.request.fk_link_names[2] = "hand_right_link";
-      tree_fk_srv.request.fk_link_names[3] = "arm_left_2_link";
-      tree_fk_srv.request.fk_link_names[4] = "arm_left_4_link";
+      tree_fk_srv.request.fk_link_names[3] = "arm_left_2_link";      
+      tree_fk_srv.request.fk_link_names[4] = "arm_left_4_link";      
       tree_fk_srv.request.fk_link_names[5] = "hand_left_link";
       tree_fk_srv.request.fk_link_names[6] = "head_2_link";
-      tree_fk_srv.request.fk_link_names[7] = "torso_2_link";
+      tree_fk_srv.request.fk_link_names[7] = "torso_2_link";      
       if (tree_fk_srv_client.call(tree_fk_srv))
       {
         if(tree_fk_srv.request.fk_link_names.size() == tree_fk_srv.response.pose_stamped.size())
@@ -519,11 +469,11 @@
             transform.header.seq++;
             transform.header.stamp = ros::Time::now();
             transform.header.frame_id = tree_fk_srv.request.header.frame_id;
-            transform.child_frame_id = name;
+            transform.child_frame_id = name;   
             transform.transform.translation.x = tree_fk_srv.response.pose_stamped[i].pose.position.x;
             transform.transform.translation.y = tree_fk_srv.response.pose_stamped[i].pose.position.y;
-            transform.transform.translation.z = tree_fk_srv.response.pose_stamped[i].pose.position.z;
-            transform.transform.rotation = tree_fk_srv.response.pose_stamped[i].pose.orientation;
+            transform.transform.translation.z = tree_fk_srv.response.pose_stamped[i].pose.position.z;                    
+            transform.transform.rotation = tree_fk_srv.response.pose_stamped[i].pose.orientation;          
             tf_broadcaster.sendTransform(transform);
           }
         }
@@ -533,20 +483,16 @@
         ROS_ERROR("get_tree_position_fk service call failed! Aborting loop ...");
         continue;
       }
-
+        
       cjp_duration = ros::Time::now().toSec() - cjp_duration;
-<<<<<<< HEAD
-      cjp_duration_median = ((cjp_duration_median * (loop_count - 1)) + cjp_duration) / loop_count;
-=======
       cjp_duration_median = ((cjp_duration_median * (loop_count - 1)) + cjp_duration) / loop_count; 
 	*/
->>>>>>> 3100215b
     }
-
+    
     ros::spinOnce();
 
     loop_rate.sleep();
-
+    
     cycle_time_median = ((cycle_time_median * (loop_count - 1)) + loop_rate.cycleTime().toSec()) / loop_count;
 
     ROS_DEBUG_THROTTLE(1.0, "reem_teleop: cycle time %f and median cycle time %f",
@@ -558,11 +504,7 @@
     loop_count ++;
   }
   tree_ik_srv_client.shutdown();
-<<<<<<< HEAD
-  check_state_validity_client.shutdown();
-=======
   get_planning_scene_client.shutdown();
->>>>>>> 3100215b
   pub_joint_states_cmd.shutdown();
   tree_fk_srv_client.shutdown();
 
